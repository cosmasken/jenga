--- conflicted
+++ resolved
@@ -20,8 +20,6 @@
 .env.production
 .env.staging
 
-<<<<<<< HEAD
-=======
 # Development documentation (keep README.md)
 *_SUMMARY.md
 *_FIXES.md
@@ -32,7 +30,6 @@
 MIG.md
 docs/
 
->>>>>>> f9a7099f
 # Editor directories and files
 .vscode/*
 !.vscode/extensions.json
